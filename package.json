{
  "name": "solid-addon",
  "version": "0.0.1",
  "description": "A solid addon for Ember.js",
  "keywords": [
    "ember-addon",
    "solid",
    "rdf"
  ],
  "repository": "",
  "license": "MIT",
  "author": "",
  "directories": {
    "doc": "doc",
    "test": "tests"
  },
  "scripts": {
    "build": "ember build --environment=production",
    "lint": "npm-run-all --aggregate-output --continue-on-error --parallel lint:*",
    "lint:hbs": "ember-template-lint .",
    "lint:js": "eslint .",
    "start": "ember serve",
    "test": "npm-run-all lint:* test:*",
    "test:ember": "ember test",
    "test:ember-compatibility": "ember try:each"
  },
  "dependencies": {
    "ember-cli-babel": "^7.20.5",
    "ember-cli-htmlbars": "^5.1.2",
    "solid-auth-client": "^2.4.1",
    "ember-auto-import": "^1.6.0",
    "ember-rdflib": "0.0.4",
    "@glimmer/tracking": "^1.0.0"
  },
  "devDependencies": {
    "@ember/optional-features": "^1.3.0",
    "@glimmer/component": "^1.0.0",
    "babel-eslint": "^10.1.0",
    "broccoli-asset-rev": "^3.0.0",
    "ember-cli": "~3.19.0",
    "ember-cli-dependency-checker": "^3.2.0",
    "ember-cli-inject-live-reload": "^2.0.2",
    "ember-cli-sri": "^2.1.1",
    "ember-cli-uglify": "^3.0.0",
    "ember-disable-prototype-extensions": "^1.1.3",
    "ember-export-application-global": "^2.0.1",
    "ember-load-initializers": "^2.1.1",
    "ember-maybe-import-regenerator": "^0.1.6",
    "ember-qunit": "^4.6.0",
<<<<<<< HEAD
    "ember-rdflib": "git+https://github.com/jlpoelma/ember-rdflib.git#develop",
=======
>>>>>>> a41f57c1
    "ember-resolver": "^8.0.0",
    "ember-source": "~3.19.0",
    "ember-source-channel-url": "^2.0.1",
    "ember-template-lint": "^2.8.0",
    "ember-try": "^1.4.0",
    "eslint": "^7.1.0",
    "eslint-plugin-ember": "^8.6.0",
    "eslint-plugin-node": "^11.1.0",
    "loader.js": "^4.7.0",
    "npm-run-all": "^4.1.5",
    "qunit-dom": "^1.2.0"
  },
  "engines": {
    "node": "10.* || >= 12"
  },
  "ember": {
    "edition": "octane"
  },
  "ember-addon": {
    "configPath": "tests/dummy/config"
  }
}<|MERGE_RESOLUTION|>--- conflicted
+++ resolved
@@ -47,10 +47,7 @@
     "ember-load-initializers": "^2.1.1",
     "ember-maybe-import-regenerator": "^0.1.6",
     "ember-qunit": "^4.6.0",
-<<<<<<< HEAD
     "ember-rdflib": "git+https://github.com/jlpoelma/ember-rdflib.git#develop",
-=======
->>>>>>> a41f57c1
     "ember-resolver": "^8.0.0",
     "ember-source": "~3.19.0",
     "ember-source-channel-url": "^2.0.1",
